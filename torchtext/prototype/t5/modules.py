--- conflicted
+++ resolved
@@ -16,6 +16,7 @@
 import math
 import warnings
 from typing import Optional, Tuple
+import torch.nn.functional as F
 
 import torch
 import torch.nn as nn
@@ -530,7 +531,6 @@
         )
 
         relative_buckets += torch.where(is_small, relative_position, relative_position_if_large)
-<<<<<<< HEAD
         return relative_buckets
 
 
@@ -557,7 +557,4 @@
         if self.weight.dtype in [torch.float16, torch.bfloat16]:
             hidden_states = hidden_states.to(self.weight.dtype)
 
-        return self.weight * hidden_states
-=======
-        return relative_buckets
->>>>>>> 1fc043b9
+        return self.weight * hidden_states