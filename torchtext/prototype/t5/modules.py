# /* Portions Copyright (c) Meta Platforms, Inc. and affiliates.
# Licensed under the Apache License, Version 2.0 (the "License");
# you may not use this file except in compliance with the License.
# You may obtain a copy of the License at
#     http://www.apache.org/licenses/LICENSE-2.0
# Unless required by applicable law or agreed to in writing, software
# distributed under the License is distributed on an "AS IS" BASIS,
# WITHOUT WARRANTIES OR CONDITIONS OF ANY KIND, either express or implied.
# See the License for the specific language governing permissions and
# limitations under the License.

# Original code is taken from
# https://github.com/huggingface/transformers/blob/main/src/transformers/models/t5/modeling_t5.py
# */

import math
import warnings
<<<<<<< HEAD
from typing import Optional, Tuple, Union, Callable
=======
from typing import Optional, Union, Tuple, Callable
>>>>>>> f5612d6e

import torch
import torch.nn as nn
import torch.nn.functional as F
from torch import Tensor


class T5MultiheadAttention(nn.MultiheadAttention):
    def __init__(
        self,
        embed_dim,
        num_heads,
        is_decoder=False,
        dropout=0.0,
        bias=False,
        add_bias_kv=False,
        add_zero_attn=False,
        kdim=None,
        vdim=None,
        batch_first=False,
        device=None,
        dtype=None,
    ) -> None:
        r"""
        Args:
            embed_dim: total dimension of the model.
            num_heads: parallel attention heads.
            is_decoder: whether or not multihead attention is being performed on a decoder layer. Default: ``False``
            dropout: probability of an element to be zeroed. Default: 0.0
            bias: If specified, adds bias to input / output projection layers. Default: ``False``.
            add_bias_kv: If specified, adds bias to the key and value sequences at dim=0. Default: ``False``.
            add_zero_attn: If specified, adds a new batch of zeros to the key and value sequences at dim=1.
                Default: ``False``.
            kdim: Total number of features for keys. Default: ``None`` (uses ``kdim=embed_dim``).
            vdim: Total number of features for values. Default: ``None`` (uses ``vdim=embed_dim``).
            batch_first: If ``True``, then the input and output tensors are provided
                as (batch, seq, feature). Default: ``False`` (seq, batch, feature).
        """
        super().__init__(
            embed_dim, num_heads, dropout, bias, add_bias_kv, add_zero_attn, kdim, vdim, batch_first, device, dtype
        )
        factory_kwargs = {"device": device, "dtype": dtype}
        self.is_decoder = is_decoder
        self.q_proj_weight = nn.Parameter(torch.empty((embed_dim, embed_dim), **factory_kwargs))
        self.k_proj_weight = nn.Parameter(torch.empty((embed_dim, self.kdim), **factory_kwargs))
        self.v_proj_weight = nn.Parameter(torch.empty((embed_dim, self.vdim), **factory_kwargs))
        self.register_parameter("in_proj_weight", None)

    def forward(
        self,
        query: Tensor,
        key: Tensor,
        value: Tensor,
        key_padding_mask: Optional[Tensor] = None,
        need_weights: bool = True,
        attn_mask: Optional[Tensor] = None,
        average_attn_weights: bool = False,
        compute_relative_attention_bias=False,
        relative_attention_num_buckets=32,
        relative_attention_max_distance=128,
        relative_attention_bias: Optional[Tensor] = None,
        position_bias: Optional[Tensor] = None,
    ) -> Tuple[Tensor, Optional[Tensor]]:
        r"""
        Allows the model to jointly attend to information from different representation subspaces
        as described in the paper:
        `Attention Is All You Need <https://arxiv.org/abs/1706.03762>`_.
        Also incorporates relative attention bias when computing attention scores as descripted in the paper:
        `Exploring the Limits of Transfer Learning with a Unified Text-to-Text Transformer <https://arxiv.org/pdf/1910.10683.pdf>`_.

        Args:
            query: Query embeddings of shape :math:`(L, E_q)` for unbatched input, :math:`(L, N, E_q)` when ``batch_first=False``
                or :math:`(N, L, E_q)` when ``batch_first=True``, where :math:`L` is the target sequence length,
                :math:`N` is the batch size, and :math:`E_q` is the query embedding dimension ``embed_dim``.
                Queries are compared against key-value pairs to produce the output.
                See "Attention Is All You Need" for more details.
            key: Key embeddings of shape :math:`(S, E_k)` for unbatched input, :math:`(S, N, E_k)` when ``batch_first=False``
                or :math:`(N, S, E_k)` when ``batch_first=True``, where :math:`S` is the source sequence length,
                :math:`N` is the batch size, and :math:`E_k` is the key embedding dimension ``kdim``.
                See "Attention Is All You Need" for more details.
            value: Value embeddings of shape :math:`(S, E_v)` for unbatched input, :math:`(S, N, E_v)` when
                ``batch_first=False`` or :math:`(N, S, E_v)` when ``batch_first=True``, where :math:`S` is the source
                sequence length, :math:`N` is the batch size, and :math:`E_v` is the value embedding dimension ``vdim``.
                See "Attention Is All You Need" for more details.
            key_padding_mask: If specified, a mask of shape :math:`(N, S)` indicating which elements within ``key``
                to ignore for the purpose of attention (i.e. treat as "padding"). For unbatched `query`, shape should be :math:`(S)`.
                Binary and byte masks are supported.
                For a binary mask, a ``True`` value indicates that the corresponding ``key`` value will be ignored for
                the purpose of attention. For a byte mask, a non-zero value indicates that the corresponding ``key``
                value will be ignored.
            need_weights: If specified, returns ``attn_output_weights`` in addition to ``attn_outputs``.
                Default: ``True``.
            attn_mask: If specified, a 2D or 3D mask preventing attention to certain positions. Must be of shape
                :math:`(L, S)` or :math:`(N\cdot\text{num\_heads}, L, S)`, where :math:`N` is the batch size,
                :math:`L` is the target sequence length, and :math:`S` is the source sequence length. A 2D mask will be
                broadcasted across the batch while a 3D mask allows for a different mask for each entry in the batch.
                Binary, byte, and float masks are supported. For a binary mask, a ``True`` value indicates that the
                corresponding position is not allowed to attend. For a byte mask, a non-zero value indicates that the
                corresponding position is not allowed to attend. For a float mask, the mask values will be added to
                the attention weight.
            average_attn_weights: If true, indicates that the returned ``attn_weights`` should be averaged across
                heads. Otherwise, ``attn_weights`` are provided separately per head. Note that this flag only has an
                effect when ``need_weights=True``. Default: ``True`` (i.e. average weights across heads)
            compute_relative_attention_bias: whether or not the relative position embeddings
                need to be computed. typically occurs in the first layer of encoder/decoder
                and resulting position embeddings are returned to be passed up to higher layers. (defualt: False)
            relative_attention_num_buckets: the number of relative position buckets (default: 32)
            relative_attention_max_distance: maximum threshold on the relative distance used to
                allocate buckets. anything larger than that gets placed in the same bucket (default: 128)
            relative_attention_bias: tensor of weights to compute relative position embeddings. (default: None)
            position_bias: tensor of position bias used if to add relative attention bias to attention scores. (default: None)
        Outputs:
            - **attn_output** - Attention outputs of shape :math:`(L, E)` when input is unbatched,
              :math:`(L, N, E)` when ``batch_first=False`` or :math:`(N, L, E)` when ``batch_first=True``,
              where :math:`L` is the target sequence length, :math:`N` is the batch size, and :math:`E` is the
              embedding dimension ``embed_dim``.
            - **attn_output_weights** - Only returned when ``need_weights=True``. If ``average_attn_weights=True``,
              returns attention weights averaged across heads of shape :math:`(L, S)` when input is unbatched or
              :math:`(N, L, S)`, where :math:`N` is the batch size, :math:`L` is the target sequence length, and
              :math:`S` is the source sequence length. If ``average_weights=False``, returns attention weights per
              head of shape :math:`(\text{num\_heads}, L, S)` when input is unbatched or :math:`(N, \text{num\_heads}, L, S)`.
            - **position_bias** - used in attention scoring. Only computed when ``compute_relative_attention_bias=True``
                and ``position_bias=None``. Has shape :math:`(1, num_heads, L, S)`.
            .. note::
                `batch_first` argument is ignored for unbatched inputs.
        """
        is_batched = query.dim() == 3

        if self.batch_first and is_batched:
            # make sure that the transpose op does not affect the "is" property
            if key is value:
                if query is key:
                    query = key = value = query.transpose(1, 0)
                else:
                    query, key = [x.transpose(1, 0) for x in (query, key)]
                    value = key
            else:
                query, key, value = [x.transpose(1, 0) for x in (query, key, value)]

        attn_output, attn_output_weights, position_bias = self.t5_multi_head_attention_forward(
            query,
            key,
            value,
            compute_relative_attention_bias=compute_relative_attention_bias,
            relative_attention_num_buckets=relative_attention_num_buckets,
            relative_attention_max_distance=relative_attention_max_distance,
            relative_attention_bias=relative_attention_bias,
            position_bias=position_bias,
            key_padding_mask=key_padding_mask,
            need_weights=need_weights,
            attn_mask=attn_mask,
            average_attn_weights=average_attn_weights,
        )
        if self.batch_first and is_batched:
            return attn_output.transpose(1, 0), attn_output_weights, position_bias
        else:
            return attn_output, attn_output_weights, position_bias

    def t5_multi_head_attention_forward(
        self,
        query: Tensor,
        key: Tensor,
        value: Tensor,
        compute_relative_attention_bias: bool,
        relative_attention_num_buckets: Optional[int],
        relative_attention_max_distance: Optional[int],
        relative_attention_bias: Optional[Tensor],
        position_bias: Optional[Tensor],
        key_padding_mask: Optional[Tensor] = None,
        need_weights: bool = True,
        attn_mask: Optional[Tensor] = None,
        static_k: Optional[Tensor] = None,
        static_v: Optional[Tensor] = None,
        average_attn_weights: bool = False,
    ) -> Tuple[Tensor, Optional[Tensor]]:
        is_batched = F._mha_shape_check(query, key, value, key_padding_mask, attn_mask, self.num_heads)

        # For unbatched input, we unsqueeze at the expected batch-dim to pretend that the input
        # is batched, run the computation and before returning squeeze the
        # batch dimension so that the output doesn't carry this temporary batch dimension.
        if not is_batched:
            # unsqueeze if the input is unbatched
            query = query.unsqueeze(1)
            key = key.unsqueeze(1)
            value = value.unsqueeze(1)
            if key_padding_mask is not None:
                key_padding_mask = key_padding_mask.unsqueeze(0)

        # set up shape vars
        tgt_len, bsz, embed_dim = query.shape
        src_len, _, _ = key.shape

        assert (
            embed_dim == self.embed_dim
        ), f"was expecting embedding dimension of {self.embed_dim}, but got {embed_dim}"
        if isinstance(embed_dim, Tensor):
            # embed_dim can be a tensor when JIT tracing
            head_dim = embed_dim.div(self.num_heads, rounding_mode="trunc")
        else:
            head_dim = embed_dim // self.num_heads
        assert (
            head_dim * self.num_heads == embed_dim
        ), f"embed_dim {embed_dim} not divisible by num_heads {self.num_heads}"
        # allow MHA to have different embedding dimensions when separate projection weights are used
        assert (
            key.shape[:2] == value.shape[:2]
        ), f"key's sequence and batch dims {key.shape[:2]} do not match value's {value.shape[:2]}"

        #
        # compute in-projection
        #
        assert self.q_proj_weight is not None, "q_proj_weight is None"
        assert self.k_proj_weight is not None, "k_proj_weight is None"
        assert self.v_proj_weight is not None, "v_proj_weight is None"
        if self.in_proj_bias is None:
            b_q = b_k = b_v = None
        else:
            b_q, b_k, b_v = self.in_proj_bias.chunk(3)
        q, k, v = F._in_projection(
            query, key, value, self.q_proj_weight, self.k_proj_weight, self.v_proj_weight, b_q, b_k, b_v
        )

        # prep attention mask
        if attn_mask is not None:
            if attn_mask.dtype == torch.uint8:
                warnings.warn(
                    "Byte tensor for attn_mask in nn.MultiheadAttention is deprecated. Use bool tensor instead."
                )
                attn_mask = attn_mask.to(torch.bool)
            else:
                assert (
                    attn_mask.is_floating_point() or attn_mask.dtype == torch.bool
                ), f"Only float, byte, and bool types are supported for attn_mask, not {attn_mask.dtype}"
            # ensure attn_mask's dim is 3
            if attn_mask.dim() == 2:
                correct_2d_size = (tgt_len, src_len)
                if attn_mask.shape != correct_2d_size:
                    raise RuntimeError(
                        f"The shape of the 2D attn_mask is {attn_mask.shape}, but should be {correct_2d_size}."
                    )
                attn_mask = attn_mask.unsqueeze(0)
            elif attn_mask.dim() == 3:
                correct_3d_size = (bsz * self.num_heads, tgt_len, src_len)
                if attn_mask.shape != correct_3d_size:
                    raise RuntimeError(
                        f"The shape of the 3D attn_mask is {attn_mask.shape}, but should be {correct_3d_size}."
                    )
            else:
                raise RuntimeError(f"attn_mask's dimension {attn_mask.dim()} is not supported")

        # prep key padding mask
        if key_padding_mask is not None and key_padding_mask.dtype == torch.uint8:
            warnings.warn(
                "Byte tensor for key_padding_mask in nn.MultiheadAttention is deprecated. Use bool tensor instead."
            )
            key_padding_mask = key_padding_mask.to(torch.bool)

        # add bias along batch dimension (currently second)
        if self.bias_k is not None and self.bias_v is not None:
            assert static_k is None, "bias cannot be added to static key."
            assert static_v is None, "bias cannot be added to static value."
            k = torch.cat([k, self.bias_k.repeat(1, bsz, 1)])
            v = torch.cat([v, self.bias_v.repeat(1, bsz, 1)])
            if attn_mask is not None:
                attn_mask = F.pad(attn_mask, (0, 1))
            if key_padding_mask is not None:
                key_padding_mask = F.pad(key_padding_mask, (0, 1))
        else:
            assert self.bias_k is None
            assert self.bias_v is None

        #
        # reshape q, k, v for multihead attention and make em batch first
        #

        q = q.contiguous().view(tgt_len, bsz * self.num_heads, head_dim).transpose(0, 1)
        if static_k is None:
            k = k.contiguous().view(k.shape[0], bsz * self.num_heads, head_dim).transpose(0, 1)
        else:
            # TODO finish disentangling control flow so we don't do in-projections when statics are passed
            assert (
                static_k.size(0) == bsz * self.num_heads
            ), f"expecting static_k.size(0) of {bsz * self.num_heads}, but got {static_k.size(0)}"
            assert static_k.size(2) == head_dim, f"expecting static_k.size(2) of {head_dim}, but got {static_k.size(2)}"
            k = static_k
        if static_v is None:
            v = v.contiguous().view(v.shape[0], bsz * self.num_heads, head_dim).transpose(0, 1)
        else:
            # TODO finish disentangling control flow so we don't do in-projections when statics are passed
            assert (
                static_v.size(0) == bsz * self.num_heads
            ), f"expecting static_v.size(0) of {bsz * self.num_heads}, but got {static_v.size(0)}"
            assert static_v.size(2) == head_dim, f"expecting static_v.size(2) of {head_dim}, but got {static_v.size(2)}"
            v = static_v

        # add zero attention along batch dimension (now first)
        if self.add_zero_attn:
            zero_attn_shape = (bsz * self.num_heads, 1, head_dim)
            k = torch.cat([k, torch.zeros(zero_attn_shape, dtype=k.dtype, device=k.device)], dim=1)
            v = torch.cat([v, torch.zeros(zero_attn_shape, dtype=v.dtype, device=v.device)], dim=1)
            if attn_mask is not None:
                attn_mask = F.pad(attn_mask, (0, 1))
            if key_padding_mask is not None:
                key_padding_mask = F.pad(key_padding_mask, (0, 1))

        # update source sequence length after adjustments
        src_len = k.size(1)

        # merge key padding and attention masks
        if key_padding_mask is not None:
            assert key_padding_mask.shape == (
                bsz,
                src_len,
            ), f"expecting key_padding_mask shape of {(bsz, src_len)}, but got {key_padding_mask.shape}"
            key_padding_mask = (
                key_padding_mask.view(bsz, 1, 1, src_len)
                .expand(-1, self.num_heads, -1, -1)
                .reshape(bsz * self.num_heads, 1, src_len)
            )
            if attn_mask is None:
                attn_mask = key_padding_mask
            elif attn_mask.dtype == torch.bool:
                attn_mask = attn_mask.logical_or(key_padding_mask)
            else:
                attn_mask = attn_mask.masked_fill(key_padding_mask, float("-inf"))

        # convert mask to float
        if attn_mask is not None and attn_mask.dtype == torch.bool:
            new_attn_mask = torch.zeros_like(attn_mask, dtype=q.dtype)
            new_attn_mask.masked_fill_(attn_mask, float("-inf"))
            attn_mask = new_attn_mask

        # adjust dropout probability
        if not self.training:
            dropout_p = 0.0
        else:
            dropout_p = self.dropout

        # NOTE: modification from torch.nn.functional._multi_head_attention_forward to incorporate relative attention bias
        if position_bias is None:
            if not compute_relative_attention_bias:
                position_bias = torch.zeros(
                    (self.num_heads, tgt_len, src_len), device=k.device, dtype=k.dtype
                ).unsqueeze(0)
            else:
                position_bias = self._compute_bias(
                    tgt_len,
                    src_len,
                    relative_attention_bias,
                    relative_attention_num_buckets=relative_attention_num_buckets,
                    relative_attention_max_distance=relative_attention_max_distance,
                    bidirectional=(not self.is_decoder),
                    device=k.device,
                )

        # calculate attention and out projection
        attn_output, attn_output_weights = self._t5_scaled_dot_product_attention(
            q, k, v, position_bias, attn_mask, dropout_p
        )
        attn_output = attn_output.transpose(0, 1).contiguous().view(tgt_len * bsz, embed_dim)
        attn_output = F.linear(attn_output, self.out_proj.weight, self.out_proj.bias)
        attn_output = attn_output.view(tgt_len, bsz, attn_output.size(1))

        if need_weights:
            # optionally average attention weights over heads
            attn_output_weights = attn_output_weights.view(bsz, self.num_heads, tgt_len, src_len)
            if average_attn_weights:
                attn_output_weights = attn_output_weights.sum(dim=1) / self.num_heads

            if not is_batched:
                # squeeze the output if input was unbatched
                attn_output = attn_output.squeeze(1)
                attn_output_weights = attn_output_weights.squeeze(0)

            return attn_output, attn_output_weights, position_bias

        else:
            if not is_batched:
                # squeeze the output if input was unbatched
                attn_output = attn_output.squeeze(1)

            return attn_output, None, position_bias

    def _t5_scaled_dot_product_attention(
        self,
        q: Tensor,
        k: Tensor,
        v: Tensor,
        position_bias: Tensor,
        attn_mask: Optional[Tensor] = None,
        dropout_p: float = 0.0,
    ) -> Tuple[Tensor, Tensor]:
        r"""
        Computes scaled dot product attention on query, key and value tensors, using
        an optional attention mask if passed, and applying dropout if a probability
        greater than 0.0 is specified.
        Returns a tensor pair containing attended values and attention weights.
        Args:
            q, k, v: query, key and value tensors. See Shape section for shape details.
            attn_mask: optional tensor containing mask values to be added to calculated
                attention. May be 2D or 3D; see Shape section for details.
            dropout_p: dropout probability. If greater than 0.0, dropout is applied.
            position_bias: position bias used to incorporate realtive attention bias in attention scors
        Shape:
            - q: :math:`(B, Nt, E)` where B is (batch size*num_heads), Nt is the target sequence length,
                and E is embedding dimension.
            - key: :math:`(B, Ns, E)` where B is (batch size*num_heads), Ns is the source sequence length,
                and E is embedding dimension.
            - value: :math:`(B, Ns, E)` where B is (batch size*num_heads), Ns is the source sequence length,
                and E is embedding dimension.
            - attn_mask: either a 3D tensor of shape :math:`(B, Nt, Ns)` or a 2D tensor of
                shape :math:`(Nt, Ns)`.
            - position_bias: :math:`(1, num_heads, Nt, Ns)`
            - Output: attention values have shape :math:`(B, Nt, E)`; attention weights
                have shape :math:`(B, Nt, Ns)`
        """
        B, Nt, E = q.shape
        # NOTE: HF implementation does not perform this normalization. For the sake of matching test results, we have commented it out
        # q = q / math.sqrt(E)

        n_heads, tgt_len, src_len = position_bias.size()[1:]
        assert B % n_heads == 0
        assert tgt_len == Nt

        # (B, Nt, E) x (B, E, Ns) -> (B, Nt, Ns)
        if attn_mask is not None:
            attn = torch.baddbmm(attn_mask, q, k.transpose(-2, -1))
        else:
            attn = torch.bmm(q, k.transpose(-2, -1))

        # NOTE: modification from torch.nn.functional._scaled_dot_product_attention to incorporate relative attention bias
        position_bias = position_bias.repeat(B // n_heads, 1, 1, 1)
        position_bias = position_bias.view(B, tgt_len, src_len)
        attn += position_bias

        attn = F.softmax(attn, dim=-1)
        if dropout_p > 0.0:
            attn = F.dropout(attn, p=dropout_p)
        # (B, Nt, Ns) x (B, Ns, E) -> (B, Nt, E)
        output = torch.bmm(attn, v)
        return output, attn

    # NOTE: modified from https://github.com/huggingface/transformers/blob/main/src/transformers/models/t5/modeling_t5.py
    def _compute_bias(
        self,
        query_length: int,
        key_length: int,
        relative_attention_bias: Tensor,
        relative_attention_num_buckets: int = 32,
        relative_attention_max_distance: int = 128,
        bidirectional: bool = True,
        device=None,
    ):
        """Compute binned relative position bias"""
        if device is None:
            device = relative_attention_bias.weight.device
        context_position = torch.arange(query_length, dtype=torch.long, device=device)[:, None]
        memory_position = torch.arange(key_length, dtype=torch.long, device=device)[None, :]
        relative_position = memory_position - context_position  # shape (query_length, key_length)
        relative_position_bucket = self._relative_position_bucket(
            relative_position,  # shape (query_length, key_length)
            bidirectional=bidirectional,
            num_buckets=relative_attention_num_buckets,
            max_distance=relative_attention_max_distance,
        )
        values = relative_attention_bias(relative_position_bucket)  # shape (query_length, key_length, num_heads)
        values = values.permute([2, 0, 1]).unsqueeze(0)  # shape (1, num_heads, query_length, key_length)
        return values

    # NOTE: taken from https://github.com/huggingface/transformers/blob/main/src/transformers/models/t5/modeling_t5.py
    def _relative_position_bucket(
        self, relative_position: Tensor, bidirectional: bool = True, num_buckets: int = 32, max_distance: int = 128
    ):
        """
        Adapted from Mesh Tensorflow:
        https://github.com/tensorflow/mesh/blob/0cb87fe07da627bf0b7e60475d59f95ed6b5be3d/mesh_tensorflow/transformer/transformer_layers.py#L593
        Translate relative position to a bucket number for relative attention. The relative position is defined as
        memory_position - query_position, i.e. the distance in tokens from the attending position to the attended-to
        position. If bidirectional=False, then positive relative positions are invalid. We use smaller buckets for
        small absolute relative_position and larger buckets for larger absolute relative_positions. All relative
        positions >=max_distance map to the same bucket. All relative positions <=-max_distance map to the same bucket.
        This should allow for more graceful generalization to longer sequences than the model has been trained on
        Args:
            relative_position: an int32 Tensor
            bidirectional: a boolean - whether the attention is bidirectional
            num_buckets: an integer
            max_distance: an integer
        Returns:
            a Tensor with the same shape as relative_position, containing int32 values in the range [0, num_buckets)
        """
        relative_buckets = 0
        if bidirectional:
            num_buckets //= 2
            relative_buckets += (relative_position > 0).to(torch.long) * num_buckets
            relative_position = torch.abs(relative_position)
        else:
            relative_position = -torch.min(relative_position, torch.zeros_like(relative_position))
        # now relative_position is in the range [0, inf)

        # half of the buckets are for exact increments in positions
        max_exact = num_buckets // 2
        is_small = relative_position < max_exact

        # The other half of the buckets are for logarithmically bigger bins in positions up to max_distance
        relative_position_if_large = max_exact + (
            torch.log(relative_position.float() / max_exact)
            / math.log(max_distance / max_exact)
            * (num_buckets - max_exact)
        ).to(torch.long)
        relative_position_if_large = torch.min(
            relative_position_if_large, torch.full_like(relative_position_if_large, num_buckets - 1)
        )

        relative_buckets += torch.where(is_small, relative_position, relative_position_if_large)
        return relative_buckets


# NOTE: Taken from https://github.com/huggingface/transformers/blob/main/src/transformers/models/t5/modeling_t5.py
class T5LayerNorm(nn.Module):
    def __init__(self, d_model, eps=1e-6):
        """
        Construct a layernorm module in the T5 style. No bias and no subtraction of mean.
        """
        super().__init__()
        self.weight = nn.Parameter(torch.ones(d_model))
        self.variance_epsilon = eps

    def forward(self, hidden_states):
        # T5 uses a layer_norm which only scales and doesn't shift, which is also known as Root Mean
        # Square Layer Normalization https://arxiv.org/abs/1910.07467 thus varience is calculated
        # w/o mean and there is no bias. Additionally we want to make sure that the accumulation for
        # half-precision inputs is done in fp32

        variance = hidden_states.to(torch.float32).pow(2).mean(-1, keepdim=True)
        hidden_states = hidden_states * torch.rsqrt(variance + self.variance_epsilon)

        # convert into half-precision if necessary
        if self.weight.dtype in [torch.float16, torch.bfloat16]:
            hidden_states = hidden_states.to(self.weight.dtype)

        return self.weight * hidden_states


class T5Layer(nn.Module):
    r"""T5Layer is made up of self-attn, cross-attn (decoder only) and feedforward network.
    This T5 layer is based on the paper:
    "Exploring the Limits of Transfer Learning with a Unified Text-to-Text Transformer".
    Colin Raffel, Noam Shazeer, Adam Roberts, Katherine Lee, Sharan Narang, Michael Matena,
    Yanqi Zhou, Wei Li, and Peter J. Liu. 2020. Journal of Machine Learning Research.
    Volume 21 Issue 140 pages 1-67. http://jmlr.org/papers/v21/20-074.html
    Users may modify or implement in a different way during application.
    Args:
        is_decoder: whether or not the layer belongs to the decoder. (required)
        d_model: the number of expected features in the input (required).
        nhead: the number of heads in the multiheadattention models (required).
        dim_feedforward: the dimension of the feedforward network model (default=2048).
        dropout: the dropout value (default=0.1).
        activation: the activation function of the intermediate layer, can be a string
            ("relu" or "gelu") or a unary callable. (default: relu)
        layer_norm_eps: the eps value in layer normalization components (default=1e-5).
        batch_first: If ``True``, then the input and output tensors are provided
            as (batch, seq, feature). (default: ``False``) (seq, batch, feature).
        relative_attention_num_buckets: the number of relative position buckets (default: 32)
        relative_attention_max_distance: maximum threshold on the relative distance used to
            allocate buckets. anything larger than that gets placed in the same bucket (default: 128)
        compute_relative_attention_bias: whether or not the relative position embeddings
            need to be computed. typically occurs in the first layer of encoder/decoder (default: False)
            and resulting position embeddings are returned to be passed up to higher layers.
        relative_attention_bias: tensor of weights to compute relative position embeddings. (default: None)

    Examples::
        >>> decoder_layer = T5Layer(is_decoder=True, d_model=768, nhead=12, batch_first=True)
        >>> memory = torch.rand(32, 10, 768)
        >>> tgt = torch.rand(32, 20, 768)
        >>> out = deoder_layer(tgt, memory)
    """

    def __init__(
        self,
        is_decoder: bool,
        d_model: int,
        nhead: int,
        dim_feedforward: int = 3072,
        dropout: float = 0.1,
        activation: Union[str, Callable[[Tensor], Tensor]] = F.relu,
        layer_norm_eps: float = 1e-6,
        batch_first: bool = False,
        relative_attention_num_buckets: int = 32,
        relative_attention_max_distance: int = 128,
        compute_relative_attention_bias: bool = False,
        relative_attention_bias: Optional[Tensor] = None,
        device=None,
        dtype=None,
    ) -> None:
        super().__init__()

        self.is_decoder = is_decoder
        self.compute_relative_attention_bias = compute_relative_attention_bias
        self.relative_attention_num_buckets = relative_attention_num_buckets
        self.relative_attention_max_distance = relative_attention_max_distance
        self.relative_attention_bias = relative_attention_bias

        self.self_attn = T5MultiheadAttention(
            d_model, nhead, is_decoder=is_decoder, dropout=dropout, batch_first=batch_first, device=device, dtype=dtype
        )
        self.linear1 = nn.Linear(d_model, dim_feedforward, bias=False)
        self.linear2 = nn.Linear(dim_feedforward, d_model, bias=False)
        self.norm1 = T5LayerNorm(d_model, eps=layer_norm_eps)
        self.norm2 = T5LayerNorm(d_model, eps=layer_norm_eps)
        self.dropout1 = nn.Dropout(dropout)
        self.dropout2 = nn.Dropout(dropout)
        self.dropout3 = nn.Dropout(dropout)

        if is_decoder:
            self.cross_attn = T5MultiheadAttention(
                d_model,
                nhead,
                is_decoder=is_decoder,
                dropout=dropout,
                batch_first=batch_first,
                device=device,
                dtype=dtype,
            )
            self.norm3 = T5LayerNorm(d_model, eps=layer_norm_eps)
            self.dropout4 = nn.Dropout(dropout)

        if isinstance(activation, str):
            if activation == "relu":
                self.activation = F.relu
            elif activation == "gelu":
                self.activation = F.gelu
        else:
            self.activation = activation

    def forward(
        self,
        tgt: Tensor,
        memory: Tensor,
        tgt_mask: Optional[Tensor] = None,
        memory_mask: Optional[Tensor] = None,
        tgt_key_padding_mask: Optional[Tensor] = None,
        memory_key_padding_mask: Optional[Tensor] = None,
        position_bias: Optional[Tensor] = None,
    ) -> Tensor:
        r"""Pass the inputs (and mask) through the decoder layer.
        Args:
            tgt: the input sequence to the encoder/decoder layer (required).
            memory: the sequence from the last layer of the encoder (used for decoder only).
            tgt_mask: the mask for the tgt sequence (optional).
            memory_mask: the mask for the memory sequence (optional).
            tgt_key_padding_mask: the mask for the tgt keys per batch (optional).
            memory_key_padding_mask: the mask for the memory keys per batch (optional).
            position_bias: position embeddings to be used when computing attention scores (optional)
        """

        # see Fig. 1 of https://arxiv.org/pdf/2002.04745v1.pdf
        x = tgt
        sa_out, position_bias, sa_scores = self._sa_block(self.norm1(x), tgt_mask, tgt_key_padding_mask, position_bias)
        x = x + sa_out
        if self.is_decoder:
            ca_out, ca_scores = self._ca_block(self.norm3(x), memory, memory_mask, memory_key_padding_mask)
            x = x + ca_out
        x = x + self._ff_block(self.norm2(x))

        return x, position_bias, sa_scores, ca_scores if self.is_decoder else None

    # self-attention block
    def _sa_block(
        self,
        x: Tensor,
        attn_mask: Optional[Tensor],
        key_padding_mask: Optional[Tensor],
        position_bias: Optional[Tensor],
    ) -> Tensor:
        attn = self.self_attn(
            x,
            x,
            x,
            attn_mask=attn_mask,
            key_padding_mask=key_padding_mask,
            need_weights=True,
            compute_relative_attention_bias=self.compute_relative_attention_bias,
            relative_attention_num_buckets=self.relative_attention_num_buckets,
            relative_attention_max_distance=self.relative_attention_max_distance,
            relative_attention_bias=self.relative_attention_bias,
            position_bias=position_bias,
        )

        x = attn[0]
        scores = attn[1]
        if self.compute_relative_attention_bias and position_bias is None:
            position_bias = attn[2]

        return self.dropout1(x), position_bias, scores

    # cross attention block
    def _ca_block(
        self, x: Tensor, mem: Tensor, attn_mask: Optional[Tensor], key_padding_mask: Optional[Tensor]
    ) -> Tensor:
        attn = self.cross_attn(x, mem, mem, attn_mask=attn_mask, key_padding_mask=key_padding_mask, need_weights=True)
        x = attn[0]
        scores = attn[1]
        return self.dropout4(x), scores

    # feed forward block
    def _ff_block(self, x: Tensor) -> Tensor:
        x = self.linear2(self.dropout2(self.activation(self.linear1(x))))
        return self.dropout3(x)<|MERGE_RESOLUTION|>--- conflicted
+++ resolved
@@ -15,11 +15,7 @@
 
 import math
 import warnings
-<<<<<<< HEAD
-from typing import Optional, Tuple, Union, Callable
-=======
 from typing import Optional, Union, Tuple, Callable
->>>>>>> f5612d6e
 
 import torch
 import torch.nn as nn
