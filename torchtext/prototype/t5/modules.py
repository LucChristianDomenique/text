--- conflicted
+++ resolved
@@ -14,15 +14,12 @@
 # */
 
 import math
-<<<<<<< HEAD
 import warnings
-from typing import Optional, Union, Tuple, Callable
-=======
 from typing import Optional, Tuple
->>>>>>> 4b080ac9
 
 import torch
 import torch.nn as nn
+import torch.nn.functional as F
 from torch import Tensor
 
 
